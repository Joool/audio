--- conflicted
+++ resolved
@@ -29,11 +29,7 @@
     typename = type(out).__name__.replace('Tensor', '')
     func = getattr(th_sox, 'libthsox_{}_read_audio_file'.format(typename))
     sample_rate_p = ffi.new('int*')
-<<<<<<< HEAD
     func(str(filepath).encode("utf-8"), out, sample_rate_p)
-=======
-    func(str(filename).encode("utf-8"), out, sample_rate_p)
->>>>>>> 3c09fd44
     sample_rate = sample_rate_p[0]
     # normalize if needed
     if isinstance(normalization, bool) and normalization:
@@ -68,8 +64,4 @@
     check_input(src)
     typename = type(src).__name__.replace('Tensor', '')
     func = getattr(th_sox, 'libthsox_{}_write_audio_file'.format(typename))
-<<<<<<< HEAD
-=======
-
->>>>>>> 3c09fd44
     func(bytes(filepath, "utf-8"), src, bytes(extension[1:], "utf-8"), sample_rate)